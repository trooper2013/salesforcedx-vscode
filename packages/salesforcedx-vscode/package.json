--- conflicted
+++ resolved
@@ -14,11 +14,7 @@
     "color": "#ECECEC",
     "theme": "light"
   },
-<<<<<<< HEAD
-  "version": "47.18.0",
-=======
   "version": "48.5.0",
->>>>>>> 44adba4b
   "publisher": "salesforce",
   "license": "BSD-3-Clause",
   "engines": {
