--- conflicted
+++ resolved
@@ -1,8 +1,4 @@
-<<<<<<< HEAD
-# 47.18.0 - January 23, 2020
-=======
 # 48.5.0 - March 5, 2020
->>>>>>> 44adba4b
 
 ## Fixed
 
