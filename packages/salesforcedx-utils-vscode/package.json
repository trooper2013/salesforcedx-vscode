--- conflicted
+++ resolved
@@ -3,11 +3,7 @@
   "displayName": "SFDX Utilities for VS Code",
   "description":
     "Provides utilies to interface the SFDX libraries with VS Code",
-<<<<<<< HEAD
-  "version": "43.10.0",
-=======
   "version": "43.11.0",
->>>>>>> 7fbd4f26
   "publisher": "salesforce",
   "license": "BSD-3-Clause",
   "categories": ["Other"],
