{
  "name": "@salesforce/salesforcedx-utils-vscode",
  "displayName": "SFDX Utilities for VS Code",
  "description": "Provides utilies to interface the SFDX libraries with VS Code",
<<<<<<< HEAD
  "version": "47.18.0",
=======
  "version": "48.5.0",
>>>>>>> 44adba4b
  "publisher": "salesforce",
  "license": "BSD-3-Clause",
  "categories": [
    "Other"
  ],
  "dependencies": {
    "cross-spawn": "6.0.5",
    "path-exists": "3.0.0",
    "rxjs": "^5.4.1",
    "shelljs": "0.8.3",
    "tree-kill": "^1.1.0"
  },
  "devDependencies": {
    "@types/chai": "^4.0.0",
    "@types/cross-spawn": "6.0.0",
    "@types/mocha": "^5",
    "@types/node": "8.9.3",
    "@types/path-exists": "^1.0.29",
    "@types/shelljs": "0.7.9",
    "@types/sinon": "^2.3.2",
    "chai": "^4.0.2",
    "mocha": "^5",
    "mocha-junit-reporter": "^1.23.3",
    "mocha-multi-reporters": "^1.1.7",
    "mock-spawn": "0.2.6",
    "nyc": "^13",
    "request-light": "0.2.4",
    "sinon": "^7.3.1",
    "typescript": "3.1.6"
  },
  "engines": {
    "vscode": "^1.40.0"
  },
  "scripts": {
    "compile": "webpack",
    "lint": "tslint --project .",
    "watch": "tsc -watch -p .",
    "clean": "shx rm -rf node_modules && shx rm -rf out && shx rm -rf coverage && shx rm -rf .nyc_output",
    "test": "npm run test:unit",
    "test:unit": "node ./node_modules/nyc/bin/nyc.js ./node_modules/mocha/bin/_mocha --recursive out/test/unit/**/*.js --timeout 20000 --reporter mocha-multi-reporters --reporter-options configFile=../../config/mochaUnitTestsConfig.json",
    "coverage": "./node_modules/.bin/nyc npm test"
  },
  "nyc": {
    "reporter": [
      "text-summary",
      "lcov"
    ]
  }
}<|MERGE_RESOLUTION|>--- conflicted
+++ resolved
@@ -2,11 +2,7 @@
   "name": "@salesforce/salesforcedx-utils-vscode",
   "displayName": "SFDX Utilities for VS Code",
   "description": "Provides utilies to interface the SFDX libraries with VS Code",
-<<<<<<< HEAD
-  "version": "47.18.0",
-=======
   "version": "48.5.0",
->>>>>>> 44adba4b
   "publisher": "salesforce",
   "license": "BSD-3-Clause",
   "categories": [
