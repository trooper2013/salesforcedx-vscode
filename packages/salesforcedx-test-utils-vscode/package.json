{
  "name": "@salesforce/salesforcedx-test-utils-vscode",
  "displayName": "SFDX Test Utilities for VS Code",
  "description": "Provides test utilies to interface the SFDX libraries with VS Code",
<<<<<<< HEAD
  "version": "47.18.0",
=======
  "version": "48.5.0",
>>>>>>> 44adba4b
  "publisher": "salesforce",
  "license": "BSD-3-Clause",
  "categories": [
    "Other"
  ],
  "dependencies": {
<<<<<<< HEAD
    "@salesforce/salesforcedx-utils-vscode": "47.18.0",
=======
    "@salesforce/salesforcedx-utils-vscode": "48.5.0",
>>>>>>> 44adba4b
    "shelljs": "0.8.3"
  },
  "devDependencies": {
    "@types/chai": "^4.0.0",
    "@types/glob": "^5.0.30",
    "@types/mocha": "^2.2.38",
    "@types/node": "8.9.3",
    "@types/shelljs": "0.7.9",
    "@types/sinon": "^2.3.2",
    "chai": "^4.0.2",
    "decache": "^4.1.0",
    "glob": "^7.1.2",
    "istanbul": "^0.4.5",
    "mocha": "^5",
    "mocha-junit-reporter": "^1.23.3",
    "mocha-multi-reporters": "^1.1.7",
    "mock-spawn": "0.2.6",
    "nyc": "^11.0.2",
    "remap-istanbul": "^0.9.5",
    "request-light": "0.2.4",
    "sinon": "^7.3.1",
    "source-map-support": "^0.4.15",
    "typescript": "3.1.6"
  },
  "engines": {
    "vscode": "^1.40.0"
  },
  "scripts": {
    "compile": "tsc -p ./",
    "lint": "tslint --project .",
    "watch": "tsc -watch -p .",
    "clean": "shx rm -rf node_modules && shx rm -rf out"
  }
}<|MERGE_RESOLUTION|>--- conflicted
+++ resolved
@@ -2,22 +2,14 @@
   "name": "@salesforce/salesforcedx-test-utils-vscode",
   "displayName": "SFDX Test Utilities for VS Code",
   "description": "Provides test utilies to interface the SFDX libraries with VS Code",
-<<<<<<< HEAD
-  "version": "47.18.0",
-=======
   "version": "48.5.0",
->>>>>>> 44adba4b
   "publisher": "salesforce",
   "license": "BSD-3-Clause",
   "categories": [
     "Other"
   ],
   "dependencies": {
-<<<<<<< HEAD
-    "@salesforce/salesforcedx-utils-vscode": "47.18.0",
-=======
     "@salesforce/salesforcedx-utils-vscode": "48.5.0",
->>>>>>> 44adba4b
     "shelljs": "0.8.3"
   },
   "devDependencies": {
