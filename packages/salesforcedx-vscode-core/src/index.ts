--- conflicted
+++ resolved
@@ -1,18 +1,9 @@
 /*
-<<<<<<< HEAD
-* Copyright (c) 2017, salesforce.com, inc.
-* All rights reserved.
-* Licensed under the BSD 3-Clause license.
-* For full license text, see LICENSE.txt file in the repo root or https://opensource.org/licenses/BSD-3-Clause
-*/
-
-=======
  * Copyright (c) 2017, salesforce.com, inc.
  * All rights reserved.
  * Licensed under the BSD 3-Clause license.
  * For full license text, see LICENSE.txt file in the repo root or https://opensource.org/licenses/BSD-3-Clause
  */
->>>>>>> db32fe1a
 import * as path from 'path';
 import { ConfigurationTarget } from 'vscode';
 import * as vscode from 'vscode';
