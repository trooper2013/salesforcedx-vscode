--- conflicted
+++ resolved
@@ -28,13 +28,8 @@
     "@salesforce/salesforcedx-utils-vscode": "45.9.0",
     "ajv": "^6.1.1",
     "eslint": "5.0.0",
-<<<<<<< HEAD
     "lwc-language-server": "2.0.13",
     "lightning-lsp-common": "2.0.13",
-=======
-    "lightning-lsp-common": "2.0.11",
-    "lwc-language-server": "2.0.11",
->>>>>>> 85f48ced
     "rxjs": "^5.4.1",
     "vscode-extension-telemetry": "0.0.17",
     "vscode-languageclient": "^3.5.1"
