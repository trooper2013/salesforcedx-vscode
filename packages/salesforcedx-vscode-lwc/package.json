--- conflicted
+++ resolved
@@ -72,12 +72,8 @@
     "watch": "tsc -watch -p .",
     "clean": "shx rm -rf node_modules && shx rm -rf out && shx rm -rf coverage && shx rm -rf .nyc_output",
     "postinstall": "node ./node_modules/vscode/bin/install",
-<<<<<<< HEAD
-    "test": "npm run test:vscode-integration",
-=======
     "test": "npm run test:unit && npm run test:integration",
     "test:unit": "./node_modules/.bin/cross-env VSCODE_NLS_CONFIG={} ./node_modules/.bin/nyc ./node_modules/.bin/_mocha --recursive out/test/unit --reporter mocha-multi-reporters --reporter-options configFile=../../config/mochaUnitTestsConfig.json",
->>>>>>> 53d7ef8c
     "test:vscode-integration": "node ../../scripts/install-vsix-dependencies dbaeumer.vscode-eslint && node ../../scripts/run-vscode-integration-tests-with-top-level-extensions",
     "test:vscode-insiders-integration": "cross-env CODE_VERSION=insiders npm run test:vscode-integration"
   },
@@ -97,7 +93,6 @@
         "path": "./snippets/lwc.json"
       }
     ],
-<<<<<<< HEAD
     "views": {
       "test": [
         {
@@ -108,6 +103,12 @@
       ]
     },
     "menus": {
+      "editor/context": [
+        {
+          "command": "sfdx.force.lightning.lwc.preview",
+          "when": "sfdx:project_opened && resource =~ /.*/lwc/[^/]+(/[^/]+\\.(html|css|js|xml))?$/"
+        }
+      ],
       "editor/title": [
         {
           "command": "sfdx.force.lightning.lwc.test.editorTitle.run",
@@ -168,7 +169,25 @@
           "group": "inline"
         }
       ],
+      "explorer/context": [
+        {
+          "command": "sfdx.force.lightning.lwc.preview",
+          "when": "sfdx:project_opened && resource =~ /.*/lwc/[^/]+(/[^/]+\\.(html|css|js|xml))?$/"
+        }
+      ],
       "commandPalette": [
+        {
+          "command": "sfdx.force.lightning.lwc.start",
+          "when": "sfdx:project_opened"
+        },
+        {
+          "command": "sfdx.force.lightning.lwc.stop",
+          "when": "sfdx:project_opened"
+        },
+        {
+          "command": "sfdx.force.lightning.lwc.open",
+          "when": "sfdx:project_opened"
+        },
         {
           "command": "sfdx.force.lightning.lwc.test.file.run",
           "when": "false"
@@ -212,39 +231,27 @@
         {
           "command": "sfdx.force.lightning.lwc.test.editorTitle.stopWatching",
           "when": "sfdx:lwc_jest_file_focused"
-=======
-    "menus": {
-      "commandPalette": [
-        {
-          "command": "sfdx.force.lightning.lwc.start",
-          "when": "sfdx:project_opened"
-        },
-        {
-          "command": "sfdx.force.lightning.lwc.stop",
-          "when": "sfdx:project_opened"
-        },
-        {
-          "command": "sfdx.force.lightning.lwc.open",
-          "when": "sfdx:project_opened"
-        }
-      ],
-      "editor/context": [
-        {
-          "command": "sfdx.force.lightning.lwc.preview",
-          "when": "sfdx:project_opened && resource =~ /.*/lwc/[^/]+(/[^/]+\\.(html|css|js|xml))?$/"
-        }
-      ],
-      "explorer/context": [
-        {
-          "command": "sfdx.force.lightning.lwc.preview",
-          "when": "sfdx:project_opened && resource =~ /.*/lwc/[^/]+(/[^/]+\\.(html|css|js|xml))?$/"
->>>>>>> 53d7ef8c
         }
       ]
     },
     "commands": [
       {
-<<<<<<< HEAD
+        "command": "sfdx.force.lightning.lwc.start",
+        "title": "%force_lightning_lwc_start_text%"
+      },
+      {
+        "command": "sfdx.force.lightning.lwc.stop",
+        "title": "%force_lightning_lwc_stop_text%"
+      },
+      {
+        "command": "sfdx.force.lightning.lwc.open",
+        "title": "%force_lightning_lwc_open_text%"
+      },
+      {
+        "command": "sfdx.force.lightning.lwc.preview",
+        "title": "%force_lightning_lwc_preview_text%"
+      },
+      {
         "command": "sfdx.force.lightning.lwc.test.runAllTests",
         "title": "%force_lightning_lwc_test_run_all_tests_text%",
         "icon": {
@@ -327,22 +334,6 @@
           "light": "resources/light/stopWatching.svg",
           "dark": "resources/dark/stopWatching.svg"
         }
-=======
-        "command": "sfdx.force.lightning.lwc.start",
-        "title": "%force_lightning_lwc_start_text%"
-      },
-      {
-        "command": "sfdx.force.lightning.lwc.stop",
-        "title": "%force_lightning_lwc_stop_text%"
-      },
-      {
-        "command": "sfdx.force.lightning.lwc.open",
-        "title": "%force_lightning_lwc_open_text%"
-      },
-      {
-        "command": "sfdx.force.lightning.lwc.preview",
-        "title": "%force_lightning_lwc_preview_text%"
->>>>>>> 53d7ef8c
       }
     ]
   }
