--- conflicted
+++ resolved
@@ -14,11 +14,7 @@
     "color": "#ECECEC",
     "theme": "light"
   },
-<<<<<<< HEAD
-  "version": "47.18.0",
-=======
   "version": "48.5.0",
->>>>>>> 44adba4b
   "publisher": "salesforce",
   "license": "BSD-3-Clause",
   "engines": {
@@ -29,13 +25,9 @@
   ],
   "dependencies": {
     "@salesforce/eslint-config-lwc": "0.3.0",
-<<<<<<< HEAD
-    "@salesforce/salesforcedx-utils-vscode": "47.18.0",
-=======
     "@salesforce/lightning-lsp-common": "2.2.17",
     "@salesforce/lwc-language-server": "2.2.17",
     "@salesforce/salesforcedx-utils-vscode": "48.5.0",
->>>>>>> 44adba4b
     "ajv": "^6.1.1",
     "eslint": "5.0.0",
     "jest-editor-support": "^26.0.0-beta",
@@ -48,11 +40,7 @@
     "which": "^1.3.1"
   },
   "devDependencies": {
-<<<<<<< HEAD
-    "@salesforce/salesforcedx-test-utils-vscode": "47.18.0",
-=======
     "@salesforce/salesforcedx-test-utils-vscode": "48.5.0",
->>>>>>> 44adba4b
     "@types/chai": "^4.0.0",
     "@types/mocha": "^5",
     "@types/node": "8.9.3",
