{
  "name": "salesforcedx-vscode-visualforce-next",
  "displayName": "Next Visualforce Code Editor for Visual Studio Code",
  "description": "Provides syntax highlighting for the Visualforce framework",
  "qna": "https://github.com/forcedotcom/salesforcedx-vscode/issues",
  "bugs": {
    "url": "https://github.com/forcedotcom/salesforcedx-vscode/issues"
  },
  "repository": {
    "url": "https://github.com/forcedotcom/salesforcedx-vscode"
  },
  "icon": "images/icon.png",
  "galleryBanner": {
    "color": "#ECECEC",
    "theme": "light"
  },
  "version": "41.3.0",
  "publisher": "salesforce",
  "license": "BSD-3-Clause",
  "engines": {
    "vscode": "^1.15.0"
  },
  "categories": ["Languages"],
  "dependencies": {
    "@salesforce/salesforcedx-visualforce-language-server": "40.13.0",
    "@salesforce/salesforcedx-visualforce-markup-language-server": "40.13.0",
    "typescript": "2.4.0",
    "vscode-languageclient": "3.4.2",
    "vscode-languageserver-protocol": "3.4.2",
    "vscode-languageserver-types": "3.4.0"
  },
  "devDependencies": {
    "@salesforce/salesforcedx-utils-vscode": "40.13.0",
    "@types/chai": "^4.0.0",
    "@types/mocha": "2.2.38",
    "@types/node": "^6.0.40",
    "@types/sinon": "^2.3.2",
    "chai": "^4.0.2",
    "mocha": "3.2.0",
    "sinon": "^2.3.6",
    "vscode": "1.1.5"
  },
  "scripts": {
    "vscode:prepublish": "npm prune --production",
    "vscode:package": "vsce package",
    "vscode:sha256": "node ../../scripts/generate-sha256.js >> ../../SHA256",
    "compile": "tsc -p ./",
    "lint": "tslint --project .",
    "watch": "tsc -watch -p .",
    "clean":
      "shx rm -rf node_modules && shx rm -rf out && shx rm -rf coverage && shx rm -rf .nyc_output",
    "postinstall": "node ./node_modules/vscode/bin/install",
    "test": "node ./node_modules/vscode/bin/test"
  },
  "activationEvents": ["workspaceContains:sfdx-project.json"],
  "enableProposedApi": true,
  "main": "./out/src/extension",
  "contributes": {
    "languages": [
      {
        "id": "visualforce",
        "aliases": ["Visualforce", "visualforce"],
        "extensions": [".page", ".component"],
        "configuration": "./syntaxes/visualforce.configuration.json"
      }
    ],
    "grammars": [
      {
        "language": "visualforce",
        "scopeName": "text.visualforce.markup",
        "path": "./syntaxes/visualforce.json"
      }
<<<<<<< HEAD
    ],
    "configuration": {
      "type": "object",
      "title": "Salesforce DX Visualforce Configuration",
      "properties": {
        "visualforce.format.enable": {
          "type": "boolean",
          "scope": "window",
          "default": true,
          "description": "%visualforce.format.enable.desc%"
        },
        "visualforce.format.wrapLineLength": {
          "type": "integer",
          "scope": "resource",
          "default": 120,
          "description": "%visualforce.format.wrapLineLength.desc%"
        },
        "visualforce.format.unformatted": {
          "type": ["string", "null"],
          "scope": "resource",
          "default": "",
          "description": "%visualforce.format.unformatted.desc%"
        },
        "visualforce.format.contentUnformatted": {
          "type": ["string", "null"],
          "scope": "resource",
          "default": "pre,code,textarea",
          "description": "%visualforce.format.contentUnformatted.desc%"
        },
        "visualforce.format.indentInnerHtml": {
          "type": "boolean",
          "scope": "resource",
          "default": false,
          "description": "%visualforce.format.indentInnervisualforce.desc%"
        },
        "visualforce.format.preserveNewLines": {
          "type": "boolean",
          "scope": "resource",
          "default": true,
          "description": "%visualforce.format.preserveNewLines.desc%"
        },
        "visualforce.format.maxPreserveNewLines": {
          "type": ["number", "null"],
          "scope": "resource",
          "default": null,
          "description": "%visualforce.format.maxPreserveNewLines.desc%"
        },
        "visualforce.format.endWithNewline": {
          "type": "boolean",
          "scope": "resource",
          "default": false,
          "description": "%visualforce.format.endWithNewline.desc%"
        },
        "visualforce.format.extraLiners": {
          "type": ["string", "null"],
          "scope": "resource",
          "default": "head, body, /html",
          "description": "%visualforce.format.extraLiners.desc%"
        },
        "visualforce.format.wrapAttributes": {
          "type": "string",
          "scope": "resource",
          "default": "auto",
          "enum": ["auto", "force", "force-aligned", "force-expand-multiline"],
          "enumDescriptions": [
            "%visualforce.format.wrapAttributes.auto%",
            "%visualforce.format.wrapAttributes.force%",
            "%visualforce.format.wrapAttributes.forcealign%",
            "%visualforce.format.wrapAttributes.forcemultiline%"
          ],
          "description": "%visualforce.format.wrapAttributes.desc%"
        },
        "visualforce.suggest.html5": {
          "type": "boolean",
          "scope": "resource",
          "default": true,
          "description": "%visualforce.suggest.html5.desc%"
        },
        "visualforce.validate.scripts": {
          "type": "boolean",
          "scope": "resource",
          "default": true,
          "description": "%visualforce.validate.scripts%"
        },
        "visualforce.validate.styles": {
          "type": "boolean",
          "scope": "resource",
          "default": true,
          "description": "%visualforce.validate.styles%"
        },
        "visualforce.autoClosingTags": {
          "type": "boolean",
          "scope": "resource",
          "default": true,
          "description": "%visualforce.autoClosingTags%"
        },
        "visualforce.trace.server": {
          "type": "string",
          "scope": "window",
          "enum": ["off", "messages", "verbose"],
          "default": "off",
          "description": "%visualforce.trace.server.desc%"
        }
      }
    }
=======
    ]
  },
  "dependencies": {
    "@salesforce/salesforcedx-visualforce-language-server": "41.3.0",
    "@salesforce/salesforcedx-visualforce-markup-language-server": "41.3.0",
    "typescript": "2.4.0",
    "vscode-languageclient": "3.4.2",
    "vscode-languageserver-protocol": "3.4.2",
    "vscode-languageserver-types": "3.4.0"
  },
  "devDependencies": {
    "@salesforce/salesforcedx-utils-vscode": "41.3.0",
    "@types/chai": "^4.0.0",
    "@types/mocha": "2.2.38",
    "@types/node": "^6.0.40",
    "@types/sinon": "^2.3.2",
    "chai": "^4.0.2",
    "mocha": "3.2.0",
    "sinon": "^2.3.6",
    "vscode": "1.1.5"
>>>>>>> 7a6b7009
  }
}<|MERGE_RESOLUTION|>--- conflicted
+++ resolved
@@ -22,15 +22,15 @@
   },
   "categories": ["Languages"],
   "dependencies": {
-    "@salesforce/salesforcedx-visualforce-language-server": "40.13.0",
-    "@salesforce/salesforcedx-visualforce-markup-language-server": "40.13.0",
+    "@salesforce/salesforcedx-visualforce-language-server": "41.3.0",
+    "@salesforce/salesforcedx-visualforce-markup-language-server": "41.3.0",
     "typescript": "2.4.0",
     "vscode-languageclient": "3.4.2",
     "vscode-languageserver-protocol": "3.4.2",
     "vscode-languageserver-types": "3.4.0"
   },
   "devDependencies": {
-    "@salesforce/salesforcedx-utils-vscode": "40.13.0",
+    "@salesforce/salesforcedx-utils-vscode": "41.3.0",
     "@types/chai": "^4.0.0",
     "@types/mocha": "2.2.38",
     "@types/node": "^6.0.40",
@@ -70,7 +70,6 @@
         "scopeName": "text.visualforce.markup",
         "path": "./syntaxes/visualforce.json"
       }
-<<<<<<< HEAD
     ],
     "configuration": {
       "type": "object",
@@ -176,27 +175,5 @@
         }
       }
     }
-=======
-    ]
-  },
-  "dependencies": {
-    "@salesforce/salesforcedx-visualforce-language-server": "41.3.0",
-    "@salesforce/salesforcedx-visualforce-markup-language-server": "41.3.0",
-    "typescript": "2.4.0",
-    "vscode-languageclient": "3.4.2",
-    "vscode-languageserver-protocol": "3.4.2",
-    "vscode-languageserver-types": "3.4.0"
-  },
-  "devDependencies": {
-    "@salesforce/salesforcedx-utils-vscode": "41.3.0",
-    "@types/chai": "^4.0.0",
-    "@types/mocha": "2.2.38",
-    "@types/node": "^6.0.40",
-    "@types/sinon": "^2.3.2",
-    "chai": "^4.0.2",
-    "mocha": "3.2.0",
-    "sinon": "^2.3.6",
-    "vscode": "1.1.5"
->>>>>>> 7a6b7009
   }
 }