--- conflicted
+++ resolved
@@ -1,22 +1,14 @@
 {
   "name": "@salesforce/salesforcedx-visualforce-language-server",
   "description": "Visualforce language server",
-<<<<<<< HEAD
-  "version": "47.18.0",
-=======
   "version": "48.5.0",
->>>>>>> 44adba4b
   "publisher": "salesforce",
   "license": "BSD-3-Clause",
   "engines": {
     "vscode": "^1.40.0"
   },
   "dependencies": {
-<<<<<<< HEAD
-    "@salesforce/salesforcedx-visualforce-markup-language-server": "47.18.0",
-=======
     "@salesforce/salesforcedx-visualforce-markup-language-server": "48.5.0",
->>>>>>> 44adba4b
     "typescript": "3.1.6",
     "vscode-css-languageservice": "2.1.9",
     "vscode-languageserver": "5.2.1",
