--- conflicted
+++ resolved
@@ -14,11 +14,7 @@
     "color": "#ECECEC",
     "theme": "light"
   },
-<<<<<<< HEAD
-  "version": "47.18.0",
-=======
   "version": "48.5.0",
->>>>>>> 44adba4b
   "publisher": "salesforce",
   "license": "BSD-3-Clause",
   "engines": {
@@ -30,13 +26,8 @@
   "dependencies": {
     "@salesforce/apex-tmlanguage": "1.3.0",
     "@salesforce/core": "2.0.1",
-<<<<<<< HEAD
-    "@salesforce/salesforcedx-sobjects-faux-generator": "47.18.0",
-    "@salesforce/salesforcedx-utils-vscode": "47.18.0",
-=======
     "@salesforce/salesforcedx-sobjects-faux-generator": "48.5.0",
     "@salesforce/salesforcedx-utils-vscode": "48.5.0",
->>>>>>> 44adba4b
     "expand-home-dir": "0.0.3",
     "find-java-home": "0.2.0",
     "path-exists": "3.0.0",
@@ -45,11 +36,7 @@
     "vscode-languageclient": "5.1.1"
   },
   "devDependencies": {
-<<<<<<< HEAD
-    "@salesforce/salesforcedx-test-utils-vscode": "47.18.0",
-=======
     "@salesforce/salesforcedx-test-utils-vscode": "48.5.0",
->>>>>>> 44adba4b
     "@types/chai": "^4.0.0",
     "@types/mocha": "^5",
     "@types/node": "8.9.3",
