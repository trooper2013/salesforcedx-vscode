--- conflicted
+++ resolved
@@ -18,17 +18,8 @@
 } from './languageClientUtils';
 import * as languageServer from './languageServer';
 import { telemetryService } from './telemetry';
-<<<<<<< HEAD
-import {
-  ApexLSPConverter,
-  ApexTestMethod,
-  LSPApexTestMethod
-} from './views/LSPConverter';
-import { ApexTestOutlineProvider } from './views/testOutline';
-=======
 import { ApexTestOutlineProvider } from './views/testOutlineProvider';
 import { ApexTestRunner } from './views/testRunner';
->>>>>>> 0fd1e592
 
 const sfdxCoreExtension = vscode.extensions.getExtension(
   'salesforce.salesforcedx-vscode-core'
@@ -51,18 +42,6 @@
 
   telemetryService.sendExtensionActivationEvent();
   languageClient = await languageServer.createLanguageServer(context);
-<<<<<<< HEAD
-  if (languageClient) {
-    const handle = languageClient.start();
-    context.subscriptions.push(handle);
-
-    languageClient.onReady().then(async () => {
-      languageClientReady = true;
-      await testOutlineProvider.refresh();
-    });
-  }
-
-=======
   LanguageClientUtils.setClientInstance(languageClient);
   if (languageClient) {
     const handle = languageClient.start();
@@ -73,7 +52,6 @@
     });
   }
 
->>>>>>> 0fd1e592
   context.subscriptions.push(await registerTestView(testOutlineProvider));
 
   const exportedApi = {
@@ -91,78 +69,6 @@
   // Create TestRunner
   const testRunner = new ApexTestRunner(testOutlineProvider);
 
-<<<<<<< HEAD
-export async function getApexTests(): Promise<ApexTestMethod[]> {
-  let response = new Array<LSPApexTestMethod>();
-  const ret = new Array<ApexTestMethod>();
-  if (languageClient) {
-    response = (await languageClient.sendRequest(
-      'test/getTestMethods'
-    )) as LSPApexTestMethod[];
-  }
-  for (const requestInfo of response) {
-    ret.push(ApexLSPConverter.toApexTestMethod(requestInfo));
-  }
-  return Promise.resolve(ret);
-}
-
-async function getExceptionBreakpointInfo(): Promise<{}> {
-  let response = {};
-  if (languageClient) {
-    response = await languageClient.sendRequest(DEBUGGER_EXCEPTION_BREAKPOINTS);
-  }
-  return Promise.resolve(response);
-}
-
-async function registerTestView(
-  testOutlineProvider: ApexTestOutlineProvider
-): Promise<vscode.Disposable> {
-  // Test View
-  const testViewItems = new Array<vscode.Disposable>();
-
-  const testProvider = vscode.window.registerTreeDataProvider(
-    'sfdx.force.test.view',
-    testOutlineProvider
-  );
-  testViewItems.push(testProvider);
-
-  // Run Test Button on Test View command
-  testViewItems.push(
-    vscode.commands.registerCommand('sfdx.force.test.view.run', () =>
-      testOutlineProvider.runApexTests()
-    )
-  );
-
-  // Run Test Button on Test View command
-  testViewItems.push(
-    vscode.commands.registerCommand('sfdx.force.test.view.failed.run', () =>
-      testOutlineProvider.runFailedTests()
-    )
-  );
-  // Show Error Message command
-  testViewItems.push(
-    vscode.commands.registerCommand('sfdx.force.test.view.showError', test =>
-      testOutlineProvider.showErrorMessage(test)
-    )
-  );
-  // Run Single Test command
-  testViewItems.push(
-    vscode.commands.registerCommand(
-      'sfdx.force.test.view.runSingleTest',
-      test => testOutlineProvider.runSingleTest(test)
-    )
-  );
-  // Refresh Test View command
-  testViewItems.push(
-    vscode.commands.registerCommand('sfdx.force.test.view.refresh', () =>
-      testOutlineProvider.refresh()
-    )
-  );
-
-  return vscode.Disposable.from(...testViewItems);
-}
-
-=======
   // Test View
   const testViewItems = new Array<vscode.Disposable>();
 
@@ -191,6 +97,14 @@
       test => testRunner.runSingleTest(test)
     )
   );
+
+  // Run Test Button on Test View command
+  testViewItems.push(
+    vscode.commands.registerCommand('sfdx.force.test.view.failed.run', () =>
+      testRunner.runFailedTests()
+    )
+  );
+
   // Refresh Test View command
   testViewItems.push(
     vscode.commands.registerCommand('sfdx.force.test.view.refresh', () =>
@@ -201,7 +115,6 @@
   return vscode.Disposable.from(...testViewItems);
 }
 
->>>>>>> 0fd1e592
 export async function getApexClassFiles(): Promise<vscode.Uri[]> {
   const jsonProject = (await vscode.workspace.findFiles(
     '**/sfdx-project.json'
@@ -217,13 +130,6 @@
     allClasses.push(...apexClassFiles);
   }
   return allClasses;
-<<<<<<< HEAD
-}
-
-export function isLanguageClientReady(): boolean {
-  return languageClientReady;
-=======
->>>>>>> 0fd1e592
 }
 
 // tslint:disable-next-line:no-empty
