/*
 * Copyright (c) 2019, salesforce.com, inc.
 * All rights reserved.
 * Licensed under the BSD 3-Clause license.
 * For full license text, see LICENSE.txt file in the repo root or https://opensource.org/licenses/BSD-3-Clause
 */

<<<<<<< HEAD
import { shared } from 'lightning-lsp-common';
=======
import { shared as lspCommon } from 'lightning-lsp-common';
import { WorkspaceType } from 'lightning-lsp-common/lib/shared';
>>>>>>> c538b6f3
import * as path from 'path';
import {
  commands,
  ExtensionContext,
  ProgressLocation,
  Uri,
  window,
  workspace
} from 'vscode';
import {
  LanguageClient,
  LanguageClientOptions,
  ServerOptions,
  TransportKind
} from 'vscode-languageclient';
import { createQuickOpenCommand } from './commands/quickpick/quickpick';
import { nls } from './messages';
import { telemetryService } from './telemetry';
import { ComponentTreeProvider } from './views/component-tree-provider';

<<<<<<< HEAD
import {
  detectWorkspaceType,
  WorkspaceType
} from 'lightning-lsp-common/lib/shared';
import { sync as which } from 'which';

let client: LanguageClient;

=======
>>>>>>> c538b6f3
// See https://github.com/Microsoft/vscode-languageserver-node/issues/105
export function code2ProtocolConverter(value: Uri): string {
  if (/^win32/.test(process.platform)) {
    // The *first* : is also being encoded which is not the standard for URI on Windows
    // Here we transform it back to the standard way
    return value.toString().replace('%3A', ':');
  } else {
    return value.toString();
  }
}

function protocol2CodeConverter(value: string): Uri {
  return Uri.parse(value);
}

function getActivationMode(): string {
  const config = workspace.getConfiguration('salesforcedx-vscode-lightning');
  return config.get('activationMode') || 'autodetect'; // default to autodetect
}

export async function activate(context: ExtensionContext) {
  const extensionHRStart = process.hrtime();
  console.log('Activation Mode: ' + getActivationMode());
  // Run our auto detection routine before we activate
  // 1) If activationMode is off, don't startup no matter what
  if (getActivationMode() === 'off') {
    console.log('Aura Language Server activationMode set to off, exiting...');
    return;
  }

  // 2) if we have no workspace folders, exit
  if (!workspace.workspaceFolders) {
    console.log('No workspace, exiting extension');
    return;
  }

  // 3) If activationMode is autodetect or always, check workspaceType before startup
  const workspaceType = lspCommon.detectWorkspaceType(
    workspace.workspaceFolders[0].uri.fsPath
  );

  // Check if we have a valid project structure
  if (getActivationMode() === 'autodetect' && !lspCommon.isLWC(workspaceType)) {
    // If activationMode === autodetect and we don't have a valid workspace type, exit
    console.log(
      'Aura LSP - autodetect did not find a valid project structure, exiting....'
    );
    console.log('WorkspaceType detected: ' + workspaceType);
    return;
  }
  // If activationMode === always, ignore workspace type and continue activating

  // 4) If we get here, we either passed autodetect validation or activationMode == always
  console.log('Aura Components Extension Activated');
  console.log('WorkspaceType detected: ' + workspaceType);

  // Start the Aura Language Server

  // Setup the language server
  const serverModule = context.asAbsolutePath(
    path.join('node_modules', 'aura-language-server', 'lib', 'server.js')
  );

  // The debug options for the server
  const debugOptions = {
<<<<<<< HEAD
    execArgv: ['--nolazy', '--inspect=6020']
  };
  // let debugOptions = { };
=======
    execArgv: ['--nolazy', '--inspect-brk=6020']
  };
>>>>>>> c538b6f3

  // If the extension is launched in debug mode then the debug server options are used
  // Otherwise the run options are used

  const serverOptions: ServerOptions = {
    run: { module: serverModule, transport: TransportKind.ipc },
    debug: {
      module: serverModule,
      transport: TransportKind.ipc,
      options: debugOptions
    }
  };
  const node = which('node', { nothrow: true });
  if (node) {
    serverOptions.run.runtime = node;
    serverOptions.debug.runtime = node;
  }

  // Setup our fileSystemWatchers
  const clientOptions: LanguageClientOptions = {
    outputChannelName: nls.localize('channel_name'),
    documentSelector: [
      {
        language: 'html',
        scheme: 'file'
      },
      {
        language: 'html',
        scheme: 'untitled'
      },
      { language: 'javascript', scheme: 'file' },
      { language: 'javascript', scheme: 'untitled' }
    ],
    synchronize: {
      fileEvents: [
        workspace.createFileSystemWatcher('**/*.resource'),
        workspace.createFileSystemWatcher(
          '**/labels/CustomLabels.labels-meta.xml'
        ),
        workspace.createFileSystemWatcher('**/aura/*/*.{cmp,app,intf,evt,js}'),
        workspace.createFileSystemWatcher(
          '**/components/*/*/*.{cmp,app,intf,evt,lib,js}'
        ),
        // need to watch for directory deletions as no events are created for contents or deleted directories
        workspace.createFileSystemWatcher('**/', true, true, false),

        // these need to be handled because we also maintain a lwc index for interop
        workspace.createFileSystemWatcher(
          '**/staticresources/*.resource-meta.xml'
        ),
        workspace.createFileSystemWatcher('**/contentassets/*.asset-meta.xml'),
        workspace.createFileSystemWatcher('**/lwc/*/*.js'),
        workspace.createFileSystemWatcher('**/modules/*/*/*.js')
      ]
    },
    uriConverters: {
      code2Protocol: code2ProtocolConverter,
      protocol2Code: protocol2CodeConverter
    }
  };

  // Create the language client and start the client.
  const client = new LanguageClient(
    'auraLanguageServer',
    nls.localize('client_name'),
    serverOptions,
    clientOptions
  );

  // Add Quick Open command
  context.subscriptions.push(
    commands.registerCommand(
      'salesforce-lightning-quickopen',
      createQuickOpenCommand(client)
    )
  );
<<<<<<< HEAD
  const workspaceType: WorkspaceType = detectWorkspaceType(
    workspace.workspaceFolders[0].uri.fsPath
  );

  const componentProvider = new ComponentTreeProvider(
    client,
    context,
    workspaceType
  );
=======

  // Add Lightning Explorer data provider
  const componentProvider = new ComponentTreeProvider(client, context);
>>>>>>> c538b6f3
  window.registerTreeDataProvider(
    'salesforce-lightning-components',
    componentProvider
  );

  client
    .onReady()
    .then(() => {
      client.onNotification('salesforce/indexingStarted', startIndexing);
      client.onNotification('salesforce/indexingEnded', endIndexing);
    })
    .catch();

  // Start the language server
  const disp = client.start();

<<<<<<< HEAD
=======
  // Push the disposable to the context's subscriptions so that the
  // client can be deactivated on extension deactivation
  context.subscriptions.push(disp);

  // Notify telemetry that our extension is now active
>>>>>>> c538b6f3
  telemetryService.sendExtensionActivationEvent(extensionHRStart).catch();
}

let indexingResolve: any;

function startIndexing(): void {
  const indexingPromise: Promise<void> = new Promise(resolve => {
    indexingResolve = resolve;
  });
  reportIndexing(indexingPromise);
}

function endIndexing(): void {
  indexingResolve(undefined);
}

function reportIndexing(indexingPromise: Promise<void>) {
  window.withProgress(
    {
      location: ProgressLocation.Window,
      title: nls.localize('index_components_text'),
      cancellable: true
    },
    () => {
      return indexingPromise;
    }
  );
}

export function deactivate() {
  console.log('Aura Components Extension Deactivated');
  telemetryService.sendExtensionDeactivationEvent().catch();
}<|MERGE_RESOLUTION|>--- conflicted
+++ resolved
@@ -5,12 +5,8 @@
  * For full license text, see LICENSE.txt file in the repo root or https://opensource.org/licenses/BSD-3-Clause
  */
 
-<<<<<<< HEAD
-import { shared } from 'lightning-lsp-common';
-=======
 import { shared as lspCommon } from 'lightning-lsp-common';
 import { WorkspaceType } from 'lightning-lsp-common/lib/shared';
->>>>>>> c538b6f3
 import * as path from 'path';
 import {
   commands,
@@ -30,18 +26,8 @@
 import { nls } from './messages';
 import { telemetryService } from './telemetry';
 import { ComponentTreeProvider } from './views/component-tree-provider';
-
-<<<<<<< HEAD
-import {
-  detectWorkspaceType,
-  WorkspaceType
-} from 'lightning-lsp-common/lib/shared';
 import { sync as which } from 'which';
 
-let client: LanguageClient;
-
-=======
->>>>>>> c538b6f3
 // See https://github.com/Microsoft/vscode-languageserver-node/issues/105
 export function code2ProtocolConverter(value: Uri): string {
   if (/^win32/.test(process.platform)) {
@@ -107,14 +93,8 @@
 
   // The debug options for the server
   const debugOptions = {
-<<<<<<< HEAD
-    execArgv: ['--nolazy', '--inspect=6020']
-  };
-  // let debugOptions = { };
-=======
     execArgv: ['--nolazy', '--inspect-brk=6020']
   };
->>>>>>> c538b6f3
 
   // If the extension is launched in debug mode then the debug server options are used
   // Otherwise the run options are used
@@ -191,21 +171,13 @@
       createQuickOpenCommand(client)
     )
   );
-<<<<<<< HEAD
-  const workspaceType: WorkspaceType = detectWorkspaceType(
-    workspace.workspaceFolders[0].uri.fsPath
-  );
-
+
+  // Add Lightning Explorer data provider
   const componentProvider = new ComponentTreeProvider(
     client,
     context,
     workspaceType
   );
-=======
-
-  // Add Lightning Explorer data provider
-  const componentProvider = new ComponentTreeProvider(client, context);
->>>>>>> c538b6f3
   window.registerTreeDataProvider(
     'salesforce-lightning-components',
     componentProvider
@@ -222,14 +194,11 @@
   // Start the language server
   const disp = client.start();
 
-<<<<<<< HEAD
-=======
   // Push the disposable to the context's subscriptions so that the
   // client can be deactivated on extension deactivation
   context.subscriptions.push(disp);
 
   // Notify telemetry that our extension is now active
->>>>>>> c538b6f3
   telemetryService.sendExtensionActivationEvent(extensionHRStart).catch();
 }
 
