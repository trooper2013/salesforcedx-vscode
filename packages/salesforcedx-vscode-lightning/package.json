{
  "name": "salesforcedx-vscode-lightning",
  "displayName": "Aura Components",
  "description": "Provides code-editing features for Aura Components",
  "qna": "https://github.com/forcedotcom/salesforcedx-vscode/issues",
  "bugs": {
    "url": "https://github.com/forcedotcom/salesforcedx-vscode/issues"
  },
  "repository": {
    "url": "https://github.com/forcedotcom/salesforcedx-vscode"
  },
  "icon": "images/VSCodeLightning.png",
  "galleryBanner": {
    "color": "#ECECEC",
    "theme": "light"
  },
<<<<<<< HEAD
  "version": "47.18.0",
=======
  "version": "48.5.0",
>>>>>>> 44adba4b
  "publisher": "salesforce",
  "license": "BSD-3-Clause",
  "engines": {
    "vscode": "^1.40.0"
  },
  "categories": [
    "Programming Languages"
  ],
  "dependencies": {
<<<<<<< HEAD
    "@salesforce/salesforcedx-utils-vscode": "47.18.0",
    "aura-language-server": "2.2.2",
=======
    "@salesforce/aura-language-server": "2.2.17",
    "@salesforce/lightning-lsp-common": "2.2.17",
    "@salesforce/lwc-language-server": "2.2.17",
    "@salesforce/salesforcedx-utils-vscode": "48.5.0",
>>>>>>> 44adba4b
    "change-case": "^3.1.0",
    "open": "6.0.0",
    "vscode-extension-telemetry": "0.0.17",
    "vscode-languageclient": "^5.2.1",
    "which": "^1.3.1"
  },
  "devDependencies": {
<<<<<<< HEAD
    "@salesforce/salesforcedx-test-utils-vscode": "47.18.0",
=======
    "@salesforce/salesforcedx-test-utils-vscode": "48.5.0",
>>>>>>> 44adba4b
    "@types/chai": "^4.0.0",
    "@types/mocha": "^5",
    "@types/node": "8.9.3",
    "@types/open": "6.0.0",
    "@types/sinon": "^7.5.1",
    "@types/which": "^1.3.1",
    "chai": "^4.0.2",
    "cross-env": "5.2.0",
    "mocha": "^5",
    "mocha-junit-reporter": "^1.23.3",
    "mocha-multi-reporters": "^1.1.7",
    "nyc": "^13",
    "sinon": "^7.3.1",
    "typescript": "3.1.6",
    "vscode": "^1.1.36"
  },
  "scripts": {
    "vscode:prepublish": "npm prune --production",
    "vscode:package": "vsce package",
    "vscode:sha256": "node ../../scripts/generate-sha256.js >> ../../SHA256",
    "vscode:publish": "node ../../scripts/publish-vsix.js",
    "compile": "tsc -p ./",
    "lint": "tslint --project .",
    "watch": "tsc -watch -p .",
    "clean": "shx rm -rf node_modules && shx rm -rf out && shx rm -rf coverage && shx rm -rf .nyc_output",
    "postinstall": "node ./node_modules/vscode/bin/install",
    "test": "npm run test:unit && npm run test:vscode-integration",
    "test:unit": "node ./node_modules/nyc/bin/nyc.js ./node_modules/mocha/bin/_mocha --recursive out/test/unit --reporter mocha-multi-reporters --reporter-options configFile=../../config/mochaUnitTestsConfig.json",
    "test:vscode-integration": "node ../../scripts/run-tests-with-recipes",
    "test:vscode-insiders-integration": "cross-env CODE_VERSION=insiders npm run test:vscode-integration"
  },
  "activationEvents": [
    "onLanguage:html",
    "onLanguage:javascript",
    "workspaceContains:sfdx-project.json",
    "workspaceContains:**/workspace-user.xml",
    "onView:salesforce-lightning-explorer"
  ],
  "main": "./out/src",
  "contributes": {
    "languages": [
      {
        "id": "html",
        "extensions": [
          ".app",
          ".cmp",
          ".design",
          ".evt",
          ".intf",
          ".auradoc",
          ".tokens"
        ]
      }
    ],
    "grammars": [
      {
        "language": "html",
        "scopeName": "text.html.basic",
        "path": "./syntaxes/html.tmLanguage.json"
      }
    ],
    "viewsContainers": {
      "activitybar": [
        {
          "id": "salesforce-lightning-explorer",
          "title": "%lightning_explorer_title%",
          "icon": "resources/lightning.svg"
        }
      ]
    },
    "views": {
      "salesforce-lightning-explorer": [
        {
          "id": "salesforce-lightning-components",
          "name": "%lightning_explorer_name%",
          "when": "config.salesforcedx-vscode-lightning.showLightningExplorer"
        }
      ]
    },
    "menus": {
      "view/item/context": [
        {
          "command": "salesforce-lightning-quickopen",
          "when": "view == salesforce-lightning-components && viewItem == external",
          "group": "inline"
        }
      ],
      "commandPalette": [
        {
          "command": "salesforce-lightning-quickopen",
          "when": "sfdx:project_opened"
        },
        {
          "command": "salesforce-lightning-quickopen",
          "when": "sfdx:internal_dev"
        }
      ]
    },
    "commands": [
      {
        "command": "salesforce-lightning-quickopen",
        "title": "%lightning_open_component_title%",
        "icon": "resources/open.svg"
      }
    ],
    "configuration": {
      "type": "object",
      "title": "%lightning_preferences%",
      "properties": {
        "salesforcedx-vscode-lightning.showLightningExplorer": {
          "type": "boolean",
          "scope": "window",
          "default": false,
          "description": "%show_lightning_explorer_description%"
        },
        "salesforcedx-vscode-lightning.activationMode": {
          "type": "string",
          "description": "%activation_mode_description%",
          "enum": [
            "always",
            "autodetect",
            "off"
          ],
          "enumDescriptions": [
            "%activation_mode_always_on%",
            "%activation_mode_autodetect%",
            "%activation_mode_off%"
          ],
          "default": "autodetect"
        }
      }
    }
  }
}<|MERGE_RESOLUTION|>--- conflicted
+++ resolved
@@ -14,11 +14,7 @@
     "color": "#ECECEC",
     "theme": "light"
   },
-<<<<<<< HEAD
-  "version": "47.18.0",
-=======
   "version": "48.5.0",
->>>>>>> 44adba4b
   "publisher": "salesforce",
   "license": "BSD-3-Clause",
   "engines": {
@@ -28,15 +24,10 @@
     "Programming Languages"
   ],
   "dependencies": {
-<<<<<<< HEAD
-    "@salesforce/salesforcedx-utils-vscode": "47.18.0",
-    "aura-language-server": "2.2.2",
-=======
     "@salesforce/aura-language-server": "2.2.17",
     "@salesforce/lightning-lsp-common": "2.2.17",
     "@salesforce/lwc-language-server": "2.2.17",
     "@salesforce/salesforcedx-utils-vscode": "48.5.0",
->>>>>>> 44adba4b
     "change-case": "^3.1.0",
     "open": "6.0.0",
     "vscode-extension-telemetry": "0.0.17",
@@ -44,11 +35,7 @@
     "which": "^1.3.1"
   },
   "devDependencies": {
-<<<<<<< HEAD
-    "@salesforce/salesforcedx-test-utils-vscode": "47.18.0",
-=======
     "@salesforce/salesforcedx-test-utils-vscode": "48.5.0",
->>>>>>> 44adba4b
     "@types/chai": "^4.0.0",
     "@types/mocha": "^5",
     "@types/node": "8.9.3",
