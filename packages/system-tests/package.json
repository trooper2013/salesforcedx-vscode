--- conflicted
+++ resolved
@@ -1,11 +1,7 @@
 {
   "name": "system-tests",
   "description": "System tests for Salesforce DX Extensions for VS Code",
-<<<<<<< HEAD
-  "version": "40.10.0",
-=======
   "version": "40.11.0",
->>>>>>> 8c0cee15
   "publisher": "salesforce",
   "license": "BSD-3-Clause",
   "main": "./out/src",
