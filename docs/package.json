{
  "name": "docs",
<<<<<<< HEAD
  "version": "47.18.0",
=======
  "version": "48.5.0",
>>>>>>> 44adba4b
  "description": "",
  "main": "index.js",
  "scripts": {
    "reformat": "node ../scripts/reformat-docs-with-prettier.js",
    "update-externals": "node ../scripts/update-docs-externals.js"
  },
  "author": "",
  "license": "ISC"
}<|MERGE_RESOLUTION|>--- conflicted
+++ resolved
@@ -1,10 +1,6 @@
 {
   "name": "docs",
-<<<<<<< HEAD
-  "version": "47.18.0",
-=======
   "version": "48.5.0",
->>>>>>> 44adba4b
   "description": "",
   "main": "index.js",
   "scripts": {
